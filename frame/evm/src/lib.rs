--- conflicted
+++ resolved
@@ -189,19 +189,14 @@
 
 		fn deposit_event() = default;
 
-<<<<<<< HEAD
+		const ModuleId: ModuleId = T::ModuleId::get();
+
 		/// Despoit balance from currency/balances module into EVM.
 		///
 		/// # <weight>
 		/// - O(1)
 		/// # </weight>
-		#[weight = SimpleDispatchInfo::FixedNormal(MINIMUM_WEIGHT)]
-=======
-		const ModuleId: ModuleId = T::ModuleId::get();
-
-		/// Deposit balance from currency/balances module into EVM.
 		#[weight = 0]
->>>>>>> 31d5d3bb
 		fn deposit_balance(origin, value: BalanceOf<T>) {
 			let sender = ensure_signed(origin)?;
 
@@ -222,15 +217,11 @@
 		}
 
 		/// Withdraw balance from EVM into currency/balances module.
-<<<<<<< HEAD
 		///
 		/// # <weight>
 		/// - O(1)
 		/// # </weight>
-		#[weight = SimpleDispatchInfo::FixedNormal(MINIMUM_WEIGHT)]
-=======
 		#[weight = 0]
->>>>>>> 31d5d3bb
 		fn withdraw_balance(origin, value: BalanceOf<T>) {
 			let sender = ensure_signed(origin)?;
 			let address = T::ConvertAccountId::convert_account_id(&sender);
@@ -254,20 +245,16 @@
 		}
 
 		/// Issue an EVM call operation. This is similar to a message call transaction in Ethereum.
-<<<<<<< HEAD
 		///
 		/// # <weight>
 		/// - O(1), plus the cost of executing the EVM bytecode.
 		/// # </weight>
-		#[weight = FunctionOf(|(_, _, _, gas_limit, gas_price, _): (&H160, &Vec<u8>, &U256, &u32, &U256, &Option<U256>)| (*gas_price).saturated_into::<Weight>().saturating_mul(*gas_limit as Weight), DispatchClass::Normal, true)]
-=======
 		#[weight = FunctionOf(
 			|(_, _, _, gas_limit, gas_price, _): (&H160, &Vec<u8>, &U256, &u32, &U256, &Option<U256>)|
 				(*gas_price).saturated_into::<Weight>().saturating_mul(*gas_limit as Weight),
 			DispatchClass::Normal,
 			Pays::Yes,
 		)]
->>>>>>> 31d5d3bb
 		fn call(
 			origin,
 			target: H160,
@@ -298,20 +285,16 @@
 
 		/// Issue an EVM create operation. This is similar to a contract creation transaction in
 		/// Ethereum.
-<<<<<<< HEAD
 		///
 		/// # <weight>
 		/// - O(1), plus the cost of executing the EVM bytecode.
 		/// # </weight>
-		#[weight = FunctionOf(|(_, _, gas_limit, gas_price, _): (&Vec<u8>, &U256, &u32, &U256, &Option<U256>)| (*gas_price).saturated_into::<Weight>().saturating_mul(*gas_limit as Weight), DispatchClass::Normal, true)]
-=======
 		#[weight = FunctionOf(
 			|(_, _, gas_limit, gas_price, _): (&Vec<u8>, &U256, &u32, &U256, &Option<U256>)|
 				(*gas_price).saturated_into::<Weight>().saturating_mul(*gas_limit as Weight),
 			DispatchClass::Normal,
 			Pays::Yes,
 		)]
->>>>>>> 31d5d3bb
 		fn create(
 			origin,
 			init: Vec<u8>,
