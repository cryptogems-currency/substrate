--- conflicted
+++ resolved
@@ -207,12 +207,8 @@
 		}
 
 		/// Provide a set of uncles.
-<<<<<<< HEAD
 		/// O(uncles * new_uncles)
-		#[weight = SimpleDispatchInfo::FixedMandatory(MINIMUM_WEIGHT)]
-=======
 		#[weight = (0, DispatchClass::Mandatory)]
->>>>>>> 31d5d3bb
 		fn set_uncles(origin, new_uncles: Vec<T::Header>) -> dispatch::DispatchResult {
 			ensure_none(origin)?;
 			ensure!(new_uncles.len() <= MAX_UNCLES, Error::<T>::TooManyUncles);
