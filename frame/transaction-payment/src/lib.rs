// Copyright 2019-2020 Parity Technologies (UK) Ltd.
// This file is part of Substrate.

// Substrate is free software: you can redistribute it and/or modify
// it under the terms of the GNU General Public License as published by
// the Free Software Foundation, either version 3 of the License, or
// (at your option) any later version.

// Substrate is distributed in the hope that it will be useful,
// but WITHOUT ANY WARRANTY; without even the implied warranty of
// MERCHANTABILITY or FITNESS FOR A PARTICULAR PURPOSE.  See the
// GNU General Public License for more details.

// You should have received a copy of the GNU General Public License
// along with Substrate.  If not, see <http://www.gnu.org/licenses/>.

//! # Transaction Payment Module
//!
//! This module provides the basic logic needed to pay the absolute minimum amount needed for a
//! transaction to be included. This includes:
//!   - _weight fee_: A fee proportional to amount of weight a transaction consumes.
//!   - _length fee_: A fee proportional to the encoded length of the transaction.
//!   - _tip_: An optional tip. Tip increases the priority of the transaction, giving it a higher
//!     chance to be included by the transaction queue.
//!
//! Additionally, this module allows one to configure:
//!   - The mapping between one unit of weight to one unit of fee via [`WeightToFee`].
//!   - A means of updating the fee for the next block, via defining a multiplier, based on the
//!     final state of the chain at the end of the previous block. This can be configured via
//!     [`FeeMultiplierUpdate`]

#![cfg_attr(not(feature = "std"), no_std)]

use sp_std::prelude::*;
use codec::{Encode, Decode};
use frame_support::{
	decl_storage, decl_module,
	traits::{Currency, Get, OnUnbalanced, ExistenceRequirement, WithdrawReason, Imbalance},
	weights::{Weight, DispatchInfo, PostDispatchInfo, GetDispatchInfo, Pays},
	dispatch::DispatchResult,
};
use sp_runtime::{
	Fixed128, FixedPointNumber,
	transaction_validity::{
		TransactionPriority, ValidTransaction, InvalidTransaction, TransactionValidityError,
		TransactionValidity,
	},
	traits::{
		Zero, Saturating, SignedExtension, SaturatedConversion, Convert, Dispatchable,
		DispatchInfoOf, PostDispatchInfoOf, UniqueSaturatedFrom, UniqueSaturatedInto,
	},
};
use pallet_transaction_payment_rpc_runtime_api::RuntimeDispatchInfo;

type Multiplier = Fixed128;
type BalanceOf<T> =
	<<T as Trait>::Currency as Currency<<T as frame_system::Trait>::AccountId>>::Balance;
type NegativeImbalanceOf<T> =
	<<T as Trait>::Currency as Currency<<T as frame_system::Trait>::AccountId>>::NegativeImbalance;

pub trait Trait: frame_system::Trait {
	/// The currency type in which fees will be paid.
	type Currency: Currency<Self::AccountId> + Send + Sync;

	/// Handler for the unbalanced reduction when taking transaction fees. This is either one or
	/// two separate imbalances, the first is the transaction fee paid, the second is the tip paid,
	/// if any.
	type OnTransactionPayment: OnUnbalanced<NegativeImbalanceOf<Self>>;

	/// The fee to be paid for making a transaction; the per-byte portion.
	type TransactionByteFee: Get<BalanceOf<Self>>;

	/// Convert a weight value into a deductible fee based on the currency type.
	type WeightToFee: Convert<Weight, BalanceOf<Self>>;

	/// Update the multiplier of the next block, based on the previous block's weight.
	type FeeMultiplierUpdate: Convert<Multiplier, Multiplier>;
}

decl_storage! {
	trait Store for Module<T: Trait> as TransactionPayment {
		pub NextFeeMultiplier get(fn next_fee_multiplier): Multiplier = Multiplier::from_inner(0);
	}
}

decl_module! {
	pub struct Module<T: Trait> for enum Call where origin: T::Origin {
		/// The fee to be paid for making a transaction; the per-byte portion.
		const TransactionByteFee: BalanceOf<T> = T::TransactionByteFee::get();

		fn on_finalize() {
			NextFeeMultiplier::mutate(|fm| {
				*fm = T::FeeMultiplierUpdate::convert(*fm)
			});
		}
<<<<<<< HEAD

		fn on_runtime_upgrade() -> Weight {
			// TODO: Remove this code after on-chain upgrade from u32 to u64 weights
			use sp_runtime::Fixed64;
			use frame_support::migration::take_storage_value;
			if let Some(old_next_fee_multiplier) = take_storage_value::<Fixed64>(b"TransactionPayment", b"NextFeeMultiplier", &[]) {
				let raw_multiplier = old_next_fee_multiplier.into_inner() as i128;
				// Fixed64 used 10^9 precision, where Fixed128 uses 10^18, so we need to add 9 zeros.
				let new_raw_multiplier: i128 = raw_multiplier.saturating_mul(1_000_000_000);
				let new_next_fee_multiplier: Fixed128 = Fixed128::from_inner(new_raw_multiplier);
				NextFeeMultiplier::put(new_next_fee_multiplier);
			}
			0
		}
=======
>>>>>>> 2d68b726
	}
}

impl<T: Trait> Module<T> {
	/// Query the data that we know about the fee of a given `call`.
	///
	/// As this module is not and cannot be aware of the internals of a signed extension, it only
	/// interprets them as some encoded value and takes their length into account.
	///
	/// All dispatchables must be annotated with weight and will have some fee info. This function
	/// always returns.
	pub fn query_info<Extrinsic: GetDispatchInfo>(
		unchecked_extrinsic: Extrinsic,
		len: u32,
	) -> RuntimeDispatchInfo<BalanceOf<T>>
	where
		T: Send + Sync,
		BalanceOf<T>: Send + Sync,
		T::Call: Dispatchable<Info=DispatchInfo>,
	{
		// NOTE: we can actually make it understand `ChargeTransactionPayment`, but would be some
		// hassle for sure. We have to make it aware of the index of `ChargeTransactionPayment` in
		// `Extra`. Alternatively, we could actually execute the tx's per-dispatch and record the
		// balance of the sender before and after the pipeline.. but this is way too much hassle for
		// a very very little potential gain in the future.
		let dispatch_info = <Extrinsic as GetDispatchInfo>::get_dispatch_info(&unchecked_extrinsic);

		let partial_fee = Self::compute_fee(len, &dispatch_info, 0u32.into());
		let DispatchInfo { weight, class, .. } = dispatch_info;

		RuntimeDispatchInfo { weight, class, partial_fee }
	}

	/// Compute the final fee value for a particular transaction.
	///
	/// The final fee is composed of:
	///   - _base_fee_: This is the minimum amount a user pays for a transaction.
	///   - _len_fee_: This is the amount paid merely to pay for size of the transaction.
	///   - _weight_fee_: This amount is computed based on the weight of the transaction. Unlike
	///      size-fee, this is not input dependent and reflects the _complexity_ of the execution
	///      and the time it consumes.
	///   - _targeted_fee_adjustment_: This is a multiplier that can tune the final fee based on
	///     the congestion of the network.
	///   - (optional) _tip_: if included in the transaction, it will be added on top. Only signed
	///      transactions can have a tip.
	///
	/// final_fee = base_fee + targeted_fee_adjustment(len_fee + weight_fee) + tip;
	pub fn compute_fee(
		len: u32,
		info: &DispatchInfoOf<T::Call>,
		tip: BalanceOf<T>,
	) -> BalanceOf<T> where
		T::Call: Dispatchable<Info=DispatchInfo>,
	{
		if info.pays_fee == Pays::Yes {
			let len = <BalanceOf<T>>::from(len);
			let per_byte = T::TransactionByteFee::get();
			let len_fee = per_byte.saturating_mul(len);
			let unadjusted_weight_fee = Self::weight_to_fee(info.weight);

			// the adjustable part of the fee
			let adjustable_fee = len_fee.saturating_add(unadjusted_weight_fee);
			let targeted_fee_adjustment = NextFeeMultiplier::get();
			let adjusted_fee = targeted_fee_adjustment.saturating_mul_int_acc(adjustable_fee.saturated_into());

			let base_fee = Self::weight_to_fee(T::ExtrinsicBaseWeight::get());
			base_fee.saturating_add(adjusted_fee.saturated_into()).saturating_add(tip)
		} else {
			tip
		}
	}

	/// Compute the fee for the specified weight.
	///
	/// This fee is already adjusted by the per block fee adjustment factor and is therefore
	/// the share that the weight contributes to the overall fee of a transaction.
	pub fn weight_to_fee_with_adjustment<Balance>(weight: Weight) -> Balance where
		Balance: UniqueSaturatedFrom<u128>
	{
		let fee = UniqueSaturatedInto::<u128>::unique_saturated_into(Self::weight_to_fee(weight));
		UniqueSaturatedFrom::unique_saturated_from(
			NextFeeMultiplier::get().saturating_mul_int_acc(fee)
		)
	}

	fn weight_to_fee(weight: Weight) -> BalanceOf<T> {
		// cap the weight to the maximum defined in runtime, otherwise it will be the
		// `Bounded` maximum of its data type, which is not desired.
		let capped_weight = weight.min(<T as frame_system::Trait>::MaximumBlockWeight::get());
		T::WeightToFee::convert(capped_weight)
	}
}

/// Require the transactor pay for themselves and maybe include a tip to gain additional priority
/// in the queue.
#[derive(Encode, Decode, Clone, Eq, PartialEq)]
pub struct ChargeTransactionPayment<T: Trait + Send + Sync>(#[codec(compact)] BalanceOf<T>);

impl<T: Trait + Send + Sync> ChargeTransactionPayment<T> where
	T::Call: Dispatchable<Info=DispatchInfo, PostInfo=PostDispatchInfo>,
	BalanceOf<T>: Send + Sync,
{
	/// utility constructor. Used only in client/factory code.
	pub fn from(fee: BalanceOf<T>) -> Self {
		Self(fee)
	}

	fn withdraw_fee(
		&self,
		who: &T::AccountId,
		info: &DispatchInfoOf<T::Call>,
		len: usize,
	) -> Result<(BalanceOf<T>, Option<NegativeImbalanceOf<T>>), TransactionValidityError> {
		let tip = self.0;
		let fee = Module::<T>::compute_fee(len as u32, info, tip);

		// Only mess with balances if fee is not zero.
		if fee.is_zero() {
			return Ok((fee, None));
		}

		match T::Currency::withdraw(
			who,
			fee,
			if tip.is_zero() {
				WithdrawReason::TransactionPayment.into()
			} else {
				WithdrawReason::TransactionPayment | WithdrawReason::Tip
			},
			ExistenceRequirement::KeepAlive,
		) {
			Ok(imbalance) => Ok((fee, Some(imbalance))),
			Err(_) => Err(InvalidTransaction::Payment.into()),
		}
	}
}

impl<T: Trait + Send + Sync> sp_std::fmt::Debug for ChargeTransactionPayment<T> {
	#[cfg(feature = "std")]
	fn fmt(&self, f: &mut sp_std::fmt::Formatter) -> sp_std::fmt::Result {
		write!(f, "ChargeTransactionPayment<{:?}>", self.0)
	}
	#[cfg(not(feature = "std"))]
	fn fmt(&self, _: &mut sp_std::fmt::Formatter) -> sp_std::fmt::Result {
		Ok(())
	}
}

impl<T: Trait + Send + Sync> SignedExtension for ChargeTransactionPayment<T> where
	BalanceOf<T>: Send + Sync + From<u64>,
	T::Call: Dispatchable<Info=DispatchInfo, PostInfo=PostDispatchInfo>,
{
	const IDENTIFIER: &'static str = "ChargeTransactionPayment";
	type AccountId = T::AccountId;
	type Call = T::Call;
	type AdditionalSigned = ();
	type Pre = (BalanceOf<T>, Self::AccountId, Option<NegativeImbalanceOf<T>>);
	fn additional_signed(&self) -> sp_std::result::Result<(), TransactionValidityError> { Ok(()) }

	fn validate(
		&self,
		who: &Self::AccountId,
		_call: &Self::Call,
		info: &DispatchInfoOf<Self::Call>,
		len: usize,
	) -> TransactionValidity {
		let (fee, _) = self.withdraw_fee(who, info, len)?;

		let mut r = ValidTransaction::default();
		// NOTE: we probably want to maximize the _fee (of any type) per weight unit_ here, which
		// will be a bit more than setting the priority to tip. For now, this is enough.
		r.priority = fee.saturated_into::<TransactionPriority>();
		Ok(r)
	}

	fn pre_dispatch(
		self,
		who: &Self::AccountId,
		_call: &Self::Call,
		info: &DispatchInfoOf<Self::Call>,
		len: usize
	) -> Result<Self::Pre, TransactionValidityError> {
		let (_, imbalance) = self.withdraw_fee(who, info, len)?;
		Ok((self.0, who.clone(), imbalance))
	}

	fn post_dispatch(
		pre: Self::Pre,
		info: &DispatchInfoOf<Self::Call>,
		post_info: &PostDispatchInfoOf<Self::Call>,
		_len: usize,
		_result: &DispatchResult,
	) -> Result<(), TransactionValidityError> {
		let (tip, who, imbalance) = pre;
		if let Some(payed) = imbalance {
			let refund = Module::<T>::weight_to_fee_with_adjustment(post_info.calc_unspent(info));
			let actual_payment = match T::Currency::deposit_into_existing(&who, refund) {
				Ok(refund_imbalance) => {
					// The refund cannot be larger than the up front payed max weight.
					// `PostDispatchInfo::calc_unspent` guards against such a case.
					match payed.offset(refund_imbalance) {
						Ok(actual_payment) => actual_payment,
						Err(_) => return Err(InvalidTransaction::Payment.into()),
					}
				}
				// We do not recreate the account using the refund. The up front payment
				// is gone in that case.
				Err(_) => payed,
			};
			let imbalances = actual_payment.split(tip);
			T::OnTransactionPayment::on_unbalanceds(Some(imbalances.0).into_iter()
				.chain(Some(imbalances.1)));
		}
		Ok(())
	}
}

#[cfg(test)]
mod tests {
	use super::*;
	use core::num::NonZeroI128;
	use codec::Encode;
	use frame_support::{
		impl_outer_dispatch, impl_outer_origin, parameter_types,
		weights::{DispatchClass, DispatchInfo, PostDispatchInfo, GetDispatchInfo, Weight},
	};
	use pallet_balances::Call as BalancesCall;
	use pallet_transaction_payment_rpc_runtime_api::RuntimeDispatchInfo;
	use sp_core::H256;
	use sp_runtime::{
		testing::{Header, TestXt},
		traits::{BlakeTwo256, IdentityLookup},
		Perbill,
	};
	use std::cell::RefCell;

	const CALL: &<Runtime as frame_system::Trait>::Call =
		&Call::Balances(BalancesCall::transfer(2, 69));

	impl_outer_dispatch! {
		pub enum Call for Runtime where origin: Origin {
			pallet_balances::Balances,
			frame_system::System,
		}
	}

	#[derive(Clone, PartialEq, Eq, Debug)]
	pub struct Runtime;

	use frame_system as system;
	impl_outer_origin!{
		pub enum Origin for Runtime {}
	}

	thread_local! {
		static EXTRINSIC_BASE_WEIGHT: RefCell<u64> = RefCell::new(0);
	}

	pub struct ExtrinsicBaseWeight;
	impl Get<u64> for ExtrinsicBaseWeight {
		fn get() -> u64 { EXTRINSIC_BASE_WEIGHT.with(|v| *v.borrow()) }
	}

	parameter_types! {
		pub const BlockHashCount: u64 = 250;
		pub const MaximumBlockWeight: Weight = 1024;
		pub const MaximumBlockLength: u32 = 2 * 1024;
		pub const AvailableBlockRatio: Perbill = Perbill::one();
	}

	impl frame_system::Trait for Runtime {
		type Origin = Origin;
		type Index = u64;
		type BlockNumber = u64;
		type Call = Call;
		type Hash = H256;
		type Hashing = BlakeTwo256;
		type AccountId = u64;
		type Lookup = IdentityLookup<Self::AccountId>;
		type Header = Header;
		type Event = ();
		type BlockHashCount = BlockHashCount;
		type MaximumBlockWeight = MaximumBlockWeight;
		type DbWeight = ();
		type BlockExecutionWeight = ();
		type ExtrinsicBaseWeight = ExtrinsicBaseWeight;
		type MaximumBlockLength = MaximumBlockLength;
		type AvailableBlockRatio = AvailableBlockRatio;
		type Version = ();
		type ModuleToIndex = ();
		type AccountData = pallet_balances::AccountData<u64>;
		type OnNewAccount = ();
		type OnKilledAccount = ();
	}

	parameter_types! {
		pub const ExistentialDeposit: u64 = 1;
	}

	impl pallet_balances::Trait for Runtime {
		type Balance = u64;
		type Event = ();
		type DustRemoval = ();
		type ExistentialDeposit = ExistentialDeposit;
		type AccountStore = System;
	}
	thread_local! {
		static TRANSACTION_BYTE_FEE: RefCell<u64> = RefCell::new(1);
		static WEIGHT_TO_FEE: RefCell<u64> = RefCell::new(1);
	}

	pub struct TransactionByteFee;
	impl Get<u64> for TransactionByteFee {
		fn get() -> u64 { TRANSACTION_BYTE_FEE.with(|v| *v.borrow()) }
	}

	pub struct WeightToFee(u64);
	impl Convert<Weight, u64> for WeightToFee {
		fn convert(t: Weight) -> u64 {
			WEIGHT_TO_FEE.with(|v| *v.borrow() * (t as u64))
		}
	}

	impl Trait for Runtime {
		type Currency = pallet_balances::Module<Runtime>;
		type OnTransactionPayment = ();
		type TransactionByteFee = TransactionByteFee;
		type WeightToFee = WeightToFee;
		type FeeMultiplierUpdate = ();
	}

	type Balances = pallet_balances::Module<Runtime>;
	type System = frame_system::Module<Runtime>;
	type TransactionPayment = Module<Runtime>;

	pub struct ExtBuilder {
		balance_factor: u64,
		base_weight: u64,
		byte_fee: u64,
		weight_to_fee: u64
	}

	impl Default for ExtBuilder {
		fn default() -> Self {
			Self {
				balance_factor: 1,
				base_weight: 0,
				byte_fee: 1,
				weight_to_fee: 1,
			}
		}
	}

	impl ExtBuilder {
		pub fn base_weight(mut self, base_weight: u64) -> Self {
			self.base_weight = base_weight;
			self
		}
		pub fn byte_fee(mut self, byte_fee: u64) -> Self {
			self.byte_fee = byte_fee;
			self
		}
		pub fn weight_fee(mut self, weight_to_fee: u64) -> Self {
			self.weight_to_fee = weight_to_fee;
			self
		}
		pub fn balance_factor(mut self, factor: u64) -> Self {
			self.balance_factor = factor;
			self
		}
		fn set_constants(&self) {
			EXTRINSIC_BASE_WEIGHT.with(|v| *v.borrow_mut() = self.base_weight);
			TRANSACTION_BYTE_FEE.with(|v| *v.borrow_mut() = self.byte_fee);
			WEIGHT_TO_FEE.with(|v| *v.borrow_mut() = self.weight_to_fee);
		}
		pub fn build(self) -> sp_io::TestExternalities {
			self.set_constants();
			let mut t = frame_system::GenesisConfig::default().build_storage::<Runtime>().unwrap();
			pallet_balances::GenesisConfig::<Runtime> {
				balances: if self.balance_factor > 0 {
					vec![
						(1, 10 * self.balance_factor),
						(2, 20 * self.balance_factor),
						(3, 30 * self.balance_factor),
						(4, 40 * self.balance_factor),
						(5, 50 * self.balance_factor),
						(6, 60 * self.balance_factor)
					]
				} else {
					vec![]
				},
			}.assimilate_storage(&mut t).unwrap();
			t.into()
		}
	}

	/// create a transaction info struct from weight. Handy to avoid building the whole struct.
	pub fn info_from_weight(w: Weight) -> DispatchInfo {
		// pays: yes -- class: normal
		DispatchInfo { weight: w, ..Default::default() }
	}

	fn post_info_from_weight(w: Weight) -> PostDispatchInfo {
		PostDispatchInfo { actual_weight: Some(w), }
	}

	fn default_post_info() -> PostDispatchInfo {
		PostDispatchInfo { actual_weight: None, }
	}

	#[test]
	fn signed_extension_transaction_payment_work() {
		ExtBuilder::default()
			.balance_factor(10)
			.base_weight(5)
			.build()
			.execute_with(||
		{
			let len = 10;
			let pre = ChargeTransactionPayment::<Runtime>::from(0)
				.pre_dispatch(&1, CALL, &info_from_weight(5), len)
				.unwrap();
			assert_eq!(Balances::free_balance(1), 100 - 5 - 5 - 10);

			assert!(
				ChargeTransactionPayment::<Runtime>
					::post_dispatch(pre, &info_from_weight(5), &default_post_info(), len, &Ok(()))
					.is_ok()
			);
			assert_eq!(Balances::free_balance(1), 100 - 5 - 5 - 10);

			let pre = ChargeTransactionPayment::<Runtime>::from(5 /* tipped */)
				.pre_dispatch(&2, CALL, &info_from_weight(100), len)
				.unwrap();
			assert_eq!(Balances::free_balance(2), 200 - 5 - 10 - 100 - 5);

			assert!(
				ChargeTransactionPayment::<Runtime>
					::post_dispatch(pre, &info_from_weight(100), &post_info_from_weight(50), len, &Ok(()))
					.is_ok()
			);
			assert_eq!(Balances::free_balance(2), 200 - 5 - 10 - 50 - 5);
		});
	}

	#[test]
	fn signed_extension_transaction_payment_multiplied_refund_works() {
		ExtBuilder::default()
			.balance_factor(10)
			.base_weight(5)
			.build()
			.execute_with(||
		{
			let len = 10;
			NextFeeMultiplier::put(Fixed128::from_rational(1, NonZeroI128::new(2).unwrap()));

			let pre = ChargeTransactionPayment::<Runtime>::from(5 /* tipped */)
				.pre_dispatch(&2, CALL, &info_from_weight(100), len)
				.unwrap();
			// 5 base fee, 3/2 * 10 byte fee, 3/2 * 100 weight fee, 5 tip
			assert_eq!(Balances::free_balance(2), 200 - 5 - 15 - 150 - 5);

			assert!(
				ChargeTransactionPayment::<Runtime>
					::post_dispatch(pre, &info_from_weight(100), &post_info_from_weight(50), len, &Ok(()))
					.is_ok()
			);
			// 75 (3/2 of the returned 50 units of weight ) is refunded
			assert_eq!(Balances::free_balance(2), 200 - 5 - 15 - 75 - 5);
		});
	}

	#[test]
	fn signed_extension_transaction_payment_is_bounded() {
		ExtBuilder::default()
			.balance_factor(1000)
			.byte_fee(0)
			.build()
			.execute_with(||
		{
			// maximum weight possible
			assert!(
				ChargeTransactionPayment::<Runtime>::from(0)
					.pre_dispatch(&1, CALL, &info_from_weight(Weight::max_value()), 10)
					.is_ok()
			);
			// fee will be proportional to what is the actual maximum weight in the runtime.
			assert_eq!(
				Balances::free_balance(&1),
				(10000 - <Runtime as frame_system::Trait>::MaximumBlockWeight::get()) as u64
			);
		});
	}

	#[test]
	fn signed_extension_allows_free_transactions() {
		ExtBuilder::default()
			.base_weight(100)
			.balance_factor(0)
			.build()
			.execute_with(||
		{
			// 1 ain't have a penny.
			assert_eq!(Balances::free_balance(1), 0);

			let len = 100;

			// This is a completely free (and thus wholly insecure/DoS-ridden) transaction.
			let operational_transaction = DispatchInfo {
				weight: 0,
				class: DispatchClass::Operational,
				pays_fee: Pays::No,
			};
			assert!(
				ChargeTransactionPayment::<Runtime>::from(0)
					.validate(&1, CALL, &operational_transaction , len)
					.is_ok()
			);

			// like a InsecureFreeNormal
			let free_transaction = DispatchInfo {
				weight: 0,
				class: DispatchClass::Normal,
				pays_fee: Pays::Yes,
			};
			assert!(
				ChargeTransactionPayment::<Runtime>::from(0)
					.validate(&1, CALL, &free_transaction , len)
					.is_err()
			);
		});
	}

	#[test]
	fn signed_ext_length_fee_is_also_updated_per_congestion() {
		ExtBuilder::default()
			.base_weight(5)
			.balance_factor(10)
			.build()
			.execute_with(||
		{
			// all fees should be x1.5
			NextFeeMultiplier::put(Fixed128::from_rational(1, NonZeroI128::new(2).unwrap()));
			let len = 10;

			assert!(
				ChargeTransactionPayment::<Runtime>::from(10) // tipped
					.pre_dispatch(&1, CALL, &info_from_weight(3), len)
					.is_ok()
			);
			assert_eq!(Balances::free_balance(1), 100 - 10 - 5 - (10 + 3) * 3 / 2);
		})
	}

	#[test]
	fn query_info_works() {
		let call = Call::Balances(BalancesCall::transfer(2, 69));
		let origin = 111111;
		let extra = ();
		let xt = TestXt::new(call, Some((origin, extra)));
		let info  = xt.get_dispatch_info();
		let ext = xt.encode();
		let len = ext.len() as u32;
		ExtBuilder::default()
			.base_weight(5)
			.weight_fee(2)
			.build()
			.execute_with(||
		{
			// all fees should be x1.5
			NextFeeMultiplier::put(Fixed128::from_rational(1, NonZeroI128::new(2).unwrap()));

			assert_eq!(
				TransactionPayment::query_info(xt, len),
				RuntimeDispatchInfo {
					weight: info.weight,
					class: info.class,
					partial_fee:
						5 * 2 /* base * weight_fee */
						+ (
							len as u64 /* len * 1 */
							+ info.weight.min(MaximumBlockWeight::get()) as u64 * 2 /* weight * weight_to_fee */
						) * 3 / 2
				},
			);

		});
	}

	#[test]
	fn compute_fee_works_without_multiplier() {
		ExtBuilder::default()
			.base_weight(100)
			.byte_fee(10)
			.balance_factor(0)
			.build()
			.execute_with(||
		{
			// Next fee multiplier is zero
			assert_eq!(NextFeeMultiplier::get(), Fixed128::from_natural(0));

			// Tip only, no fees works
			let dispatch_info = DispatchInfo {
				weight: 0,
				class: DispatchClass::Operational,
				pays_fee: Pays::No,
			};
			assert_eq!(Module::<Runtime>::compute_fee(0, &dispatch_info, 10), 10);
			// No tip, only base fee works
			let dispatch_info = DispatchInfo {
				weight: 0,
				class: DispatchClass::Operational,
				pays_fee: Pays::Yes,
			};
			assert_eq!(Module::<Runtime>::compute_fee(0, &dispatch_info, 0), 100);
			// Tip + base fee works
			assert_eq!(Module::<Runtime>::compute_fee(0, &dispatch_info, 69), 169);
			// Len (byte fee) + base fee works
			assert_eq!(Module::<Runtime>::compute_fee(42, &dispatch_info, 0), 520);
			// Weight fee + base fee works
			let dispatch_info = DispatchInfo {
				weight: 1000,
				class: DispatchClass::Operational,
				pays_fee: Pays::Yes,
			};
			assert_eq!(Module::<Runtime>::compute_fee(0, &dispatch_info, 0), 1100);
		});
	}

	#[test]
	fn compute_fee_works_with_multiplier() {
		ExtBuilder::default()
			.base_weight(100)
			.byte_fee(10)
			.balance_factor(0)
			.build()
			.execute_with(||
		{
			// Add a next fee multiplier
			NextFeeMultiplier::put(Fixed128::from_rational(1, NonZeroI128::new(2).unwrap())); // = 1/2 = .5
			// Base fee is unaffected by multiplier
			let dispatch_info = DispatchInfo {
				weight: 0,
				class: DispatchClass::Operational,
				pays_fee: Pays::Yes,
			};
			assert_eq!(Module::<Runtime>::compute_fee(0, &dispatch_info, 0), 100);

			// Everything works together :)
			let dispatch_info = DispatchInfo {
				weight: 123,
				class: DispatchClass::Operational,
				pays_fee: Pays::Yes,
			};
			// 123 weight, 456 length, 100 base
			// adjustable fee = (123 * 1) + (456 * 10) = 4683
			// adjusted fee = (4683 * .5) + 4683 = 7024.5 -> 7024
			// final fee = 100 + 7024 + 789 tip = 7913
			assert_eq!(Module::<Runtime>::compute_fee(456, &dispatch_info, 789), 7913);
		});
	}

	#[test]
	fn compute_fee_does_not_overflow() {
		ExtBuilder::default()
			.base_weight(100)
			.byte_fee(10)
			.balance_factor(0)
			.build()
			.execute_with(||
		{
			// Overflow is handled
			let dispatch_info = DispatchInfo {
				weight: Weight::max_value(),
				class: DispatchClass::Operational,
				pays_fee: Pays::Yes,
			};
			assert_eq!(
				Module::<Runtime>::compute_fee(
					<u32>::max_value(),
					&dispatch_info,
					<u64>::max_value()
				),
				<u64>::max_value()
			);
		});
	}

	#[test]
	fn refund_does_not_recreate_account() {
		ExtBuilder::default()
			.balance_factor(10)
			.base_weight(5)
			.build()
			.execute_with(||
		{
			let len = 10;
			let pre = ChargeTransactionPayment::<Runtime>::from(5 /* tipped */)
				.pre_dispatch(&2, CALL, &info_from_weight(100), len)
				.unwrap();
			assert_eq!(Balances::free_balance(2), 200 - 5 - 10 - 100 - 5);

			// kill the account between pre and post dispatch
			assert!(Balances::transfer(Some(2).into(), 3, Balances::free_balance(2)).is_ok());
			assert_eq!(Balances::free_balance(2), 0);

			assert!(
				ChargeTransactionPayment::<Runtime>
					::post_dispatch(pre, &info_from_weight(100), &post_info_from_weight(50), len, &Ok(()))
					.is_ok()
			);
			assert_eq!(Balances::free_balance(2), 0);
		});
	}

	#[test]
	fn actual_weight_higher_than_max_refunds_nothing() {
		ExtBuilder::default()
			.balance_factor(10)
			.base_weight(5)
			.build()
			.execute_with(||
		{
			let len = 10;
			let pre = ChargeTransactionPayment::<Runtime>::from(5 /* tipped */)
				.pre_dispatch(&2, CALL, &info_from_weight(100), len)
				.unwrap();
			assert_eq!(Balances::free_balance(2), 200 - 5 - 10 - 100 - 5);

			assert!(
				ChargeTransactionPayment::<Runtime>
					::post_dispatch(pre, &info_from_weight(100), &post_info_from_weight(101), len, &Ok(()))
					.is_ok()
			);
			assert_eq!(Balances::free_balance(2), 200 - 5 - 10 - 100 - 5);
		});
	}
}<|MERGE_RESOLUTION|>--- conflicted
+++ resolved
@@ -93,23 +93,6 @@
 				*fm = T::FeeMultiplierUpdate::convert(*fm)
 			});
 		}
-<<<<<<< HEAD
-
-		fn on_runtime_upgrade() -> Weight {
-			// TODO: Remove this code after on-chain upgrade from u32 to u64 weights
-			use sp_runtime::Fixed64;
-			use frame_support::migration::take_storage_value;
-			if let Some(old_next_fee_multiplier) = take_storage_value::<Fixed64>(b"TransactionPayment", b"NextFeeMultiplier", &[]) {
-				let raw_multiplier = old_next_fee_multiplier.into_inner() as i128;
-				// Fixed64 used 10^9 precision, where Fixed128 uses 10^18, so we need to add 9 zeros.
-				let new_raw_multiplier: i128 = raw_multiplier.saturating_mul(1_000_000_000);
-				let new_next_fee_multiplier: Fixed128 = Fixed128::from_inner(new_raw_multiplier);
-				NextFeeMultiplier::put(new_next_fee_multiplier);
-			}
-			0
-		}
-=======
->>>>>>> 2d68b726
 	}
 }
 
