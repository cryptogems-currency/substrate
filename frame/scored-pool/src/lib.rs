--- conflicted
+++ resolved
@@ -266,16 +266,13 @@
 		///
 		/// The `index` parameter of this function must be set to
 		/// the index of the transactor in the `Pool`.
-<<<<<<< HEAD
 		///
 		/// # <weight>
 		/// - 1 storage read (O(members) decode)
 		/// - 2 storage writes (O(members) encode)
 		/// - Total: O(members)
 		/// # </weight>
-=======
 		#[weight = frame_support::weights::SimpleDispatchInfo::default()]
->>>>>>> 9209998b
 		pub fn submit_candidacy(origin) {
 			let who = ensure_signed(origin)?;
 			ensure!(!<CandidateExists<T, I>>::contains_key(&who), Error::<T, I>::AlreadyInPool);
@@ -305,16 +302,13 @@
 		///
 		/// The `index` parameter of this function must be set to
 		/// the index of the transactor in the `Pool`.
-<<<<<<< HEAD
 		///
 		/// # <weight>
 		/// - 1 storage read (O(members) decode)
 		/// - 2 storage writes (O(members) encode)
 		/// - Total: O(members)
 		/// # </weight>
-=======
 		#[weight = frame_support::weights::SimpleDispatchInfo::default()]
->>>>>>> 9209998b
 		pub fn withdraw_candidacy(
 			origin,
 			index: u32
@@ -334,16 +328,13 @@
 		///
 		/// The `index` parameter of this function must be set to
 		/// the index of `dest` in the `Pool`.
-<<<<<<< HEAD
 		///
 		/// # <weight>
 		/// - 1 storage read (O(members) decode)
 		/// - 2 storage writes (O(members) encode)
 		/// - Total: O(members)
 		/// # </weight>
-=======
 		#[weight = frame_support::weights::SimpleDispatchInfo::default()]
->>>>>>> 9209998b
 		pub fn kick(
 			origin,
 			dest: <T::Lookup as StaticLookup>::Source,
@@ -368,16 +359,13 @@
 		///
 		/// The `index` parameter of this function must be set to
 		/// the index of the `dest` in the `Pool`.
-<<<<<<< HEAD
 		///
 		/// # <weight>
 		/// - 1 storage read (O(members) decode)
 		/// - 2 storage writes (O(members) encode)
 		/// - Total: O(members)
 		/// # </weight>
-=======
 		#[weight = frame_support::weights::SimpleDispatchInfo::default()]
->>>>>>> 9209998b
 		pub fn score(
 			origin,
 			dest: <T::Lookup as StaticLookup>::Source,
@@ -418,15 +406,12 @@
 		/// (this happens each `Period`).
 		///
 		/// May only be called from root.
-<<<<<<< HEAD
 		///
 		/// # <weight>
 		/// - O(1)
 		/// - 1 storage write
 		/// # </weight>
-=======
 		#[weight = frame_support::weights::SimpleDispatchInfo::default()]
->>>>>>> 9209998b
 		pub fn change_member_count(origin, count: u32) {
 			ensure_root(origin)?;
 			<MemberCount<I>>::put(&count);
