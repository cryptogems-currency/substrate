// Copyright 2017-2020 Parity Technologies (UK) Ltd.
// This file is part of Substrate.

// Substrate is free software: you can redistribute it and/or modify
// it under the terms of the GNU General Public License as published by
// the Free Software Foundation, either version 3 of the License, or
// (at your option) any later version.

// Substrate is distributed in the hope that it will be useful,
// but WITHOUT ANY WARRANTY; without even the implied warranty of
// MERCHANTABILITY or FITNESS FOR A PARTICULAR PURPOSE.  See the
// GNU General Public License for more details.

// You should have received a copy of the GNU General Public License
// along with Substrate.  If not, see <http://www.gnu.org/licenses/>.

//! Service configuration.

pub use sc_client::ExecutionStrategies;
pub use sc_client_db::{kvdb::KeyValueDB, PruningMode};
pub use sc_network::config::{ExtTransport, NetworkConfiguration, Roles, NodeKeyConfig};
pub use sc_executor::WasmExecutionMethod;

use std::{future::Future, path::{PathBuf, Path}, pin::Pin, net::SocketAddr, sync::Arc};
pub use sc_transaction_pool::txpool::Options as TransactionPoolOptions;
use sc_chain_spec::ChainSpec;
use sp_core::crypto::Protected;
pub use sc_telemetry::TelemetryEndpoints;
use prometheus_endpoint::Registry;

/// Service configuration.
pub struct Configuration {
	/// Implementation name
	pub impl_name: &'static str,
	/// Implementation version
	pub impl_version: &'static str,
	/// Node roles.
	pub roles: Roles,
	/// How to spawn background tasks. Mandatory, otherwise creating a `Service` will error.
	pub task_executor: Arc<dyn Fn(Pin<Box<dyn Future<Output = ()> + Send>>) + Send + Sync>,
	/// Extrinsic pool configuration.
	pub transaction_pool: TransactionPoolOptions,
	/// Network configuration.
	pub network: NetworkConfiguration,
	/// Configuration for the keystore.
	pub keystore: KeystoreConfig,
	/// Configuration for the database.
	pub database: DatabaseConfig,
	/// Size of internal state cache in Bytes
	pub state_cache_size: usize,
	/// Size in percent of cache size dedicated to child tries
	pub state_cache_child_ratio: Option<usize>,
	/// Pruning settings.
	pub pruning: PruningMode,
	/// Chain configuration.
<<<<<<< HEAD
	pub chain_spec: ChainSpec<G, E>,
=======
	pub chain_spec: Option<Box<dyn ChainSpec>>,
	/// Node name.
	pub name: String,
>>>>>>> 22fd8ff1
	/// Wasm execution method.
	pub wasm_method: WasmExecutionMethod,
	/// Execution strategies.
	pub execution_strategies: ExecutionStrategies,
	/// RPC over HTTP binding address. `None` if disabled.
	pub rpc_http: Option<SocketAddr>,
	/// RPC over Websockets binding address. `None` if disabled.
	pub rpc_ws: Option<SocketAddr>,
	/// Maximum number of connections for WebSockets RPC server. `None` if default.
	pub rpc_ws_max_connections: Option<usize>,
	/// CORS settings for HTTP & WS servers. `None` if all origins are allowed.
	pub rpc_cors: Option<Vec<String>>,
	/// Prometheus endpoint configuration. `None` if disabled.
	pub prometheus_config: Option<PrometheusConfig>,
	/// Telemetry service URL. `None` if disabled.
	pub telemetry_endpoints: Option<TelemetryEndpoints>,
	/// External WASM transport for the telemetry. If `Some`, when connection to a telemetry
	/// endpoint, this transport will be tried in priority before all others.
	pub telemetry_external_transport: Option<ExtTransport>,
	/// The default number of 64KB pages to allocate for Wasm execution
	pub default_heap_pages: Option<u64>,
	/// Should offchain workers be executed.
	pub offchain_worker: bool,
	/// Sentry mode is enabled, the node's role is AUTHORITY but it should not
	/// actively participate in consensus (i.e. no keystores should be passed to
	/// consensus modules).
	pub sentry_mode: bool,
	/// Enable authoring even when offline.
	pub force_authoring: bool,
	/// Disable GRANDPA when running in validator mode
	pub disable_grandpa: bool,
	/// Development key seed.
	///
	/// When running in development mode, the seed will be used to generate authority keys by the keystore.
	///
	/// Should only be set when `node` is running development mode.
	pub dev_key_seed: Option<String>,
	/// Tracing targets
	pub tracing_targets: Option<String>,
	/// Tracing receiver
	pub tracing_receiver: sc_tracing::TracingReceiver,
	/// The size of the instances cache.
	///
	/// The default value is 8.
	pub max_runtime_instances: usize,
}

/// Configuration of the client keystore.
#[derive(Clone)]
pub enum KeystoreConfig {
	/// Keystore at a path on-disk. Recommended for native nodes.
	Path {
		/// The path of the keystore.
		path: PathBuf,
		/// Node keystore's password.
		password: Option<Protected<String>>
	},
	/// In-memory keystore. Recommended for in-browser nodes.
	InMemory,
}

impl KeystoreConfig {
	/// Returns the path for the keystore.
	pub fn path(&self) -> Option<&Path> {
		match self {
			Self::Path { path, .. } => Some(path),
			Self::InMemory => None,
		}
	}
}

/// Configuration of the database of the client.
#[derive(Clone)]
pub enum DatabaseConfig {
	/// Database file at a specific path. Recommended for most uses.
	Path {
		/// Path to the database.
		path: PathBuf,
		/// Cache Size for internal database in MiB
		cache_size: Option<usize>,
	},

	/// A custom implementation of an already-open database.
	Custom(Arc<dyn KeyValueDB>),
}

/// Configuration of the Prometheus endpoint.
#[derive(Clone)]
pub struct PrometheusConfig {
	/// Port to use.
	pub port: SocketAddr,
	/// A metrics registry to use. Useful for setting the metric prefix.
	pub registry: Registry,
}

impl PrometheusConfig {
	/// Create a new config using the default registry.
	///
	/// The default registry prefixes metrics with `substrate`.
	pub fn new_with_default_registry(port: SocketAddr) -> Self {
		Self {
			port,
			registry: Registry::new_custom(Some("substrate".into()), None)
				.expect("this can only fail if the prefix is empty")
		}
	}
}

<<<<<<< HEAD
impl<G, E> Configuration<G, E> {
=======
impl Default for Configuration {
	/// Create a default config
	fn default() -> Self {
		Configuration {
			impl_name: "parity-substrate",
			impl_version: "0.0.0",
			impl_commit: "",
			chain_spec: None,
			config_dir: None,
			name: Default::default(),
			roles: Roles::FULL,
			task_executor: None,
			transaction_pool: Default::default(),
			network: Default::default(),
			keystore: KeystoreConfig::None,
			database: None,
			state_cache_size: Default::default(),
			state_cache_child_ratio: Default::default(),
			pruning: PruningMode::default(),
			wasm_method: WasmExecutionMethod::Interpreted,
			execution_strategies: Default::default(),
			rpc_http: None,
			rpc_ws: None,
			rpc_ws_max_connections: None,
			rpc_cors: Some(vec![]),
			prometheus_config: None,
			telemetry_endpoints: None,
			telemetry_external_transport: None,
			default_heap_pages: None,
			offchain_worker: Default::default(),
			sentry_mode: false,
			force_authoring: false,
			disable_grandpa: false,
			dev_key_seed: None,
			tracing_targets: Default::default(),
			tracing_receiver: Default::default(),
			max_runtime_instances: 8,
		}
	}
}

impl Configuration {
	/// Create a default config using `VersionInfo`
	pub fn from_version(version: &VersionInfo) -> Self {
		let mut config = Configuration::default();
		config.impl_name = version.name;
		config.impl_version = version.version;
		config.impl_commit = version.commit;

		config
	}

	/// Returns full version string of this configuration.
	pub fn full_version(&self) -> String {
		full_version_from_strs(self.impl_version, self.impl_commit)
	}

	/// Implementation id and version.
	pub fn client_id(&self) -> String {
		format!("{}/v{}", self.impl_name, self.full_version())
	}

	/// Generate a PathBuf to sub in the chain configuration directory
	/// if given
	pub fn in_chain_config_dir(&self, sub: &str) -> Option<PathBuf> {
		self.config_dir.clone().map(|mut path| {
			path.push("chains");
			path.push(self.expect_chain_spec().id());
			path.push(sub);
			path
		})
	}

	/// Return a reference to the `ChainSpec` of this `Configuration`.
	///
	/// ### Panics
	///
	/// This method panic if the `chain_spec` is `None`
	pub fn expect_chain_spec(&self) -> &dyn ChainSpec {
		&**self.chain_spec.as_ref().expect("chain_spec must be specified")
	}

	/// Return a reference to the `DatabaseConfig` of this `Configuration`.
	///
	/// ### Panics
	///
	/// This method panic if the `database` is `None`
	pub fn expect_database(&self) -> &DatabaseConfig {
		self.database.as_ref().expect("database must be specified")
	}

>>>>>>> 22fd8ff1
	/// Returns a string displaying the node role, special casing the sentry mode
	/// (returning `SENTRY`), since the node technically has an `AUTHORITY` role but
	/// doesn't participate.
	pub fn display_role(&self) -> String {
		if self.sentry_mode {
			"SENTRY".to_string()
		} else {
			self.roles.to_string()
		}
	}
}<|MERGE_RESOLUTION|>--- conflicted
+++ resolved
@@ -53,13 +53,7 @@
 	/// Pruning settings.
 	pub pruning: PruningMode,
 	/// Chain configuration.
-<<<<<<< HEAD
-	pub chain_spec: ChainSpec<G, E>,
-=======
-	pub chain_spec: Option<Box<dyn ChainSpec>>,
-	/// Node name.
-	pub name: String,
->>>>>>> 22fd8ff1
+	pub chain_spec: Box<dyn ChainSpec>,
 	/// Wasm execution method.
 	pub wasm_method: WasmExecutionMethod,
 	/// Execution strategies.
@@ -168,101 +162,7 @@
 	}
 }
 
-<<<<<<< HEAD
-impl<G, E> Configuration<G, E> {
-=======
-impl Default for Configuration {
-	/// Create a default config
-	fn default() -> Self {
-		Configuration {
-			impl_name: "parity-substrate",
-			impl_version: "0.0.0",
-			impl_commit: "",
-			chain_spec: None,
-			config_dir: None,
-			name: Default::default(),
-			roles: Roles::FULL,
-			task_executor: None,
-			transaction_pool: Default::default(),
-			network: Default::default(),
-			keystore: KeystoreConfig::None,
-			database: None,
-			state_cache_size: Default::default(),
-			state_cache_child_ratio: Default::default(),
-			pruning: PruningMode::default(),
-			wasm_method: WasmExecutionMethod::Interpreted,
-			execution_strategies: Default::default(),
-			rpc_http: None,
-			rpc_ws: None,
-			rpc_ws_max_connections: None,
-			rpc_cors: Some(vec![]),
-			prometheus_config: None,
-			telemetry_endpoints: None,
-			telemetry_external_transport: None,
-			default_heap_pages: None,
-			offchain_worker: Default::default(),
-			sentry_mode: false,
-			force_authoring: false,
-			disable_grandpa: false,
-			dev_key_seed: None,
-			tracing_targets: Default::default(),
-			tracing_receiver: Default::default(),
-			max_runtime_instances: 8,
-		}
-	}
-}
-
 impl Configuration {
-	/// Create a default config using `VersionInfo`
-	pub fn from_version(version: &VersionInfo) -> Self {
-		let mut config = Configuration::default();
-		config.impl_name = version.name;
-		config.impl_version = version.version;
-		config.impl_commit = version.commit;
-
-		config
-	}
-
-	/// Returns full version string of this configuration.
-	pub fn full_version(&self) -> String {
-		full_version_from_strs(self.impl_version, self.impl_commit)
-	}
-
-	/// Implementation id and version.
-	pub fn client_id(&self) -> String {
-		format!("{}/v{}", self.impl_name, self.full_version())
-	}
-
-	/// Generate a PathBuf to sub in the chain configuration directory
-	/// if given
-	pub fn in_chain_config_dir(&self, sub: &str) -> Option<PathBuf> {
-		self.config_dir.clone().map(|mut path| {
-			path.push("chains");
-			path.push(self.expect_chain_spec().id());
-			path.push(sub);
-			path
-		})
-	}
-
-	/// Return a reference to the `ChainSpec` of this `Configuration`.
-	///
-	/// ### Panics
-	///
-	/// This method panic if the `chain_spec` is `None`
-	pub fn expect_chain_spec(&self) -> &dyn ChainSpec {
-		&**self.chain_spec.as_ref().expect("chain_spec must be specified")
-	}
-
-	/// Return a reference to the `DatabaseConfig` of this `Configuration`.
-	///
-	/// ### Panics
-	///
-	/// This method panic if the `database` is `None`
-	pub fn expect_database(&self) -> &DatabaseConfig {
-		self.database.as_ref().expect("database must be specified")
-	}
-
->>>>>>> 22fd8ff1
 	/// Returns a string displaying the node role, special casing the sentry mode
 	/// (returning `SENTRY`), since the node technically has an `AUTHORITY` role but
 	/// doesn't participate.
